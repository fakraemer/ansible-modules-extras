#!/usr/bin/python
# -*- coding: utf-8 -*-

# (c) 2012, Michael DeHaan <michael.dehaan@gmail.com>
#
# This file is part of Ansible
#
# Ansible is free software: you can redistribute it and/or modify
# it under the terms of the GNU General Public License as published by
# the Free Software Foundation, either version 3 of the License, or
# (at your option) any later version.
#
# Ansible is distributed in the hope that it will be useful,
# but WITHOUT ANY WARRANTY; without even the implied warranty of
# MERCHANTABILITY or FITNESS FOR A PARTICULAR PURPOSE.  See the
# GNU General Public License for more details.
#
# You should have received a copy of the GNU General Public License
# along with Ansible.  If not, see <http://www.gnu.org/licenses/>.

import array
import fcntl
import glob
import platform
import re
import socket
import struct

DOCUMENTATION = '''
---
module: setup
short_description: Gathers facts about remote hosts
options: {}
description:
     - This module is automatically called by playbooks to gather useful
       variables about remote hosts that can be used in playbooks. It can also be
       executed directly by C(/usr/bin/ansible) to check what variables are
       available to a host. Ansible provides many I(facts) about the system,
       automatically.
notes:
    - More ansible facts will be added with successive releases. If I(facter) or
      I(ohai) are installed, variables from these programs will also be snapshotted
      into the JSON file for usage in templating. These variables are prefixed
      with C(facter_) and C(ohai_) so it's easy to tell their source. All variables are
      bubbled up to the caller. Using the ansible facts and choosing to not
      install I(facter) and I(ohai) means you can avoid Ruby-dependencies on your
      remote systems. (See also M(facter) and M(ohai).)
examples:
    - code: ansible all -m setup --tree /tmp/facts
      description: Obtain facts from all hosts and store them indexed by I(hostname) at C(/tmp/facts).
author: Michael DeHaan
'''

try:
    import selinux
    HAVE_SELINUX=True
except ImportError:
    HAVE_SELINUX=False

try:
    import json
except ImportError:
    import simplejson as json

class Facts(object):
    """
    This class should only attempt to populate those facts that
    are mostly generic to all systems.  This includes platform facts,
    service facts (eg. ssh keys or selinux), and distribution facts.
    Anything that requires extensive code or may have more than one
    possible implementation to establish facts for a given topic should
    subclass Facts.
    """

    _I386RE = re.compile(r'i[3456]86')
    # For the most part, we assume that platform.dist() will tell the truth.
    # This is the fallback to handle unknowns or exceptions
    OSDIST_DICT = { '/etc/redhat-release': 'RedHat',
                    '/etc/vmware-release': 'VMwareESX',
                    '/etc/system-release': 'OtherLinux' }
    SELINUX_MODE_DICT = { 1: 'enforcing', 0: 'permissive', -1: 'disabled' }

    # A list of dicts.  If there is a platform with more than one
    # package manager, put the preferred one last.  If there is an
    # ansible module, use that as the value for the 'name' key.
    PKG_MGRS = [ { 'path' : '/usr/bin/yum',         'name' : 'yum' },
                 { 'path' : '/usr/bin/apt-get',     'name' : 'apt' },
                 { 'path' : '/usr/bin/zypper',      'name' : 'zypper' },
                 { 'path' : '/usr/bin/pacman',      'name' : 'pacman' },
                 { 'path' : '/opt/local/bin/pkgin', 'name' : 'pkgin' } ]

    def __init__(self):
        self.facts = {}
        self.get_platform_facts()
        self.get_distribution_facts()
        self.get_cmdline()
        self.get_public_ssh_host_keys()
        self.get_selinux_facts()
        self.get_pkg_mgr_facts()
        self.get_lsb_facts()

    def populate(self):
        return self.facts

    # Platform
    # patform.system() can be Linux, Darwin, Java, or Windows
    def get_platform_facts(self):
        self.facts['system'] = platform.system()
        self.facts['kernel'] = platform.release()
        self.facts['machine'] = platform.machine()
        self.facts['python_version'] = platform.python_version()
        self.facts['fqdn'] = socket.getfqdn()
        self.facts['hostname'] = self.facts['fqdn'].split('.')[0]
        self.facts['domain'] = '.'.join(self.facts['fqdn'].split('.')[1:])
        if self.facts['machine'] == 'x86_64':
            self.facts['architecture'] = self.facts['machine']
        elif Facts._I386RE.search(self.facts['machine']):
            self.facts['architecture'] = 'i386'
        else:
            self.facts['architecture'] = self.facts['machine']
        if self.facts['system'] == 'Linux':
            self.get_distribution_facts()
        elif self.facts['system'] == 'AIX':
            rc, out, err = module.run_command("/usr/sbin/bootinfo -p")
            data = out.split('\n')
            self.facts['architecture'] = data[0]


    # platform.dist() is deprecated in 2.6
    # in 2.6 and newer, you should use platform.linux_distribution()
    def get_distribution_facts(self):
<<<<<<< HEAD
        dist = platform.dist()
        self.facts['distribution'] = dist[0].capitalize() or 'NA'
        self.facts['distribution_version'] = dist[1] or 'NA'
        self.facts['distribution_release'] = dist[2] or 'NA'
        # Try to handle the exceptions now ...
        for (path, name) in Facts.OSDIST_DICT.items():
            if os.path.exists(path):
                if self.facts['distribution'] == 'Fedora':
                    pass
                elif name == 'OtherLinux':
                    data = get_file_content(path)
                    if 'Amazon' in data:
                        self.facts['distribution'] = 'Amazon'
                        self.facts['distribution_version'] = data.split()[-1]
                elif name == 'RedHat':
                    data = get_file_content(path)
                    if 'Red Hat' in data:
                        self.facts['distribution'] = name
                    else:
                        self.facts['distribution'] = data.split()[0]
                else:
                    self.facts['distribution'] = name
=======
        if self.facts['system'] == 'AIX':
           self.facts['distribution'] = 'AIX'
           rc, out, err = module.run_command("/usr/bin/oslevel")
           data = out.split('.')
           self.facts['distribution_version'] = data[0]
           self.facts['distribution_release'] = data[1]
        else:
          dist = platform.dist()
          self.facts['distribution'] = dist[0].capitalize() or 'NA'
          self.facts['distribution_version'] = dist[1] or 'NA'
          self.facts['distribution_release'] = dist[2] or 'NA'
          # Try to handle the exceptions now ...
          for (path, name) in Facts.OSDIST_DICT.items():
              if os.path.exists(path):
                  if self.facts['distribution'] == 'Fedora':
                      pass
                  elif name == 'RedHat':
                      data = get_file_content(path)
                      if 'Red Hat' in data:
                          self.facts['distribution'] = name
                      else:
                          self.facts['distribution'] = data.split()[0]
                  else:
                      self.facts['distribution'] = name
>>>>>>> f3c61978

    def get_cmdline(self):
        data = get_file_content('/proc/cmdline')
        if data:
            self.facts['cmdline'] = {}
            for piece in shlex.split(data):
                item = piece.split('=', 1)
                if len(item) == 1:
                    self.facts['cmdline'][item[0]] = True
                else:
                    self.facts['cmdline'][item[0]] = item[1]

    def get_public_ssh_host_keys(self):
        dsa_filename = '/etc/ssh/ssh_host_dsa_key.pub'
        rsa_filename = '/etc/ssh/ssh_host_rsa_key.pub'

        if self.facts['system'] == 'Darwin':
            dsa_filename = '/etc/ssh_host_dsa_key.pub'
            rsa_filename = '/etc/ssh_host_rsa_key.pub'
        dsa = get_file_content(dsa_filename)
        rsa = get_file_content(rsa_filename)
        if dsa is None:
            dsa = 'NA'
        else:
            self.facts['ssh_host_key_dsa_public'] = dsa.split()[1]
        if rsa is None:
            rsa = 'NA'
        else:
            self.facts['ssh_host_key_rsa_public'] = rsa.split()[1]

    def get_pkg_mgr_facts(self):
        self.facts['pkg_mgr'] = 'unknown'
        for pkg in Facts.PKG_MGRS:
            if os.path.exists(pkg['path']):
                self.facts['pkg_mgr'] = pkg['name']

    def get_lsb_facts(self):
        lsb_path = module.get_bin_path('lsb_release')
        if lsb_path is None:
            return self.facts
        rc, out, err = module.run_command([lsb_path, "-a"])
        if rc == 0:
            self.facts['lsb'] = {}
        for line in out.split('\n'):
            if len(line) < 1:
                continue
            value = line.split(':', 1)[1].strip()
            if 'LSB Version:' in line:
                self.facts['lsb']['release'] = value
            elif 'Distributor ID:' in line:
                self.facts['lsb']['id'] = value
            elif 'Description:' in line:
                self.facts['lsb']['description'] = value
            elif 'Release:' in line:
                self.facts['lsb']['release'] = value
            elif 'Codename:' in line:
                self.facts['lsb']['codename'] = value
        if 'lsb' in self.facts and 'release' in self.facts['lsb']:
            self.facts['lsb']['major_release'] = self.facts['lsb']['release'].split('.')[0]

    def get_selinux_facts(self):
        if not HAVE_SELINUX:
            self.facts['selinux'] = False
            return
        self.facts['selinux'] = {}
        if not selinux.is_selinux_enabled():
            self.facts['selinux']['status'] = 'disabled'
        else:
            self.facts['selinux']['status'] = 'enabled'
            try:
                self.facts['selinux']['policyvers'] = selinux.security_policyvers()
            except OSError, e:
                self.facts['selinux']['policyvers'] = 'unknown'
            try:
                (rc, configmode) = selinux.selinux_getenforcemode()
                if rc == 0:
                    self.facts['selinux']['config_mode'] = Facts.SELINUX_MODE_DICT.get(configmode, 'unknown')
                else:
                    self.facts['selinux']['config_mode'] = 'unknown'
            except OSError, e:
                self.facts['selinux']['config_mode'] = 'unknown'
            try:
                mode = selinux.security_getenforce()
                self.facts['selinux']['mode'] = Facts.SELINUX_MODE_DICT.get(mode, 'unknown')
            except OSError, e:
                self.facts['selinux']['mode'] = 'unknown'
            try:
                (rc, policytype) = selinux.selinux_getpolicytype()
                if rc == 0:
                    self.facts['selinux']['type'] = policytype
                else:
                    self.facts['selinux']['type'] = 'unknown'
            except OSError, e:
                self.facts['selinux']['type'] = 'unknown'

class Hardware(Facts):
    """
    This is a generic Hardware subclass of Facts.  This should be further
    subclassed to implement per platform.  If you subclass this, it
    should define:
    - memfree_mb
    - memtotal_mb
    - swapfree_mb
    - swaptotal_mb
    - processor (a list)
    - processor_cores
    - processor_count

    All subclasses MUST define platform.
    """
    platform = 'Generic'

    def __new__(cls, *arguments, **keyword):
        subclass = cls
        for sc in Hardware.__subclasses__():
            if sc.platform == platform.system():
                subclass = sc
        return super(cls, subclass).__new__(subclass, *arguments, **keyword)

    def __init__(self):
        Facts.__init__(self)

    def populate(self):
        return self.facts

class LinuxHardware(Hardware):
    """
    Linux-specific subclass of Hardware.  Defines memory and CPU facts:
    - memfree_mb
    - memtotal_mb
    - swapfree_mb
    - swaptotal_mb
    - processor (a list)
    - processor_cores
    - processor_count

    In addition, it also defines number of DMI facts and device facts.
    """

    platform = 'Linux'
    MEMORY_FACTS = ['MemTotal', 'SwapTotal', 'MemFree', 'SwapFree']
    # DMI bits
    DMI_DICT = dict(
        form_factor     = '/sys/devices/virtual/dmi/id/chassis_type',
        product_name    = '/sys/devices/virtual/dmi/id/product_name',
        product_serial  = '/sys/devices/virtual/dmi/id/product_serial',
        product_uuid    = '/sys/devices/virtual/dmi/id/product_uuid',
        product_version = '/sys/devices/virtual/dmi/id/product_version',
        system_vendor   = '/sys/devices/virtual/dmi/id/sys_vendor',
        bios_date       = '/sys/devices/virtual/dmi/id/bios_date',
        bios_version    = '/sys/devices/virtual/dmi/id/bios_version'
    )
    # DMI SPEC -- http://www.dmtf.org/sites/default/files/standards/documents/DSP0134_2.7.0.pdf
    FORM_FACTOR = [ "Unknown", "Other", "Unknown", "Desktop",
                    "Low Profile Desktop", "Pizza Box", "Mini Tower", "Tower",
                    "Portable", "Laptop", "Notebook", "Hand Held", "Docking Station",
                    "All In One", "Sub Notebook", "Space-saving", "Lunch Box",
                    "Main Server Chassis", "Expansion Chassis", "Sub Chassis",
                    "Bus Expansion Chassis", "Peripheral Chassis", "RAID Chassis",
                    "Rack Mount Chassis", "Sealed-case PC", "Multi-system",
                    "CompactPCI", "AdvancedTCA", "Blade" ]

    def __init__(self):
        Hardware.__init__(self)

    def populate(self):
        self.get_cpu_facts()
        self.get_memory_facts()
        self.get_dmi_facts()
        self.get_device_facts()
        self.get_mount_facts()
        return self.facts

    def get_memory_facts(self):
        if not os.access("/proc/meminfo", os.R_OK):
            return
        for line in open("/proc/meminfo").readlines():
            data = line.split(":", 1)
            key = data[0]
            if key in LinuxHardware.MEMORY_FACTS:
                val = data[1].strip().split(' ')[0]
                self.facts["%s_mb" % key.lower()] = long(val) / 1024

    def get_cpu_facts(self):
        i = 0
        physid = 0
        sockets = {}
        if not os.access("/proc/cpuinfo", os.R_OK):
            return
        self.facts['processor'] = []
        for line in open("/proc/cpuinfo").readlines():
            data = line.split(":", 1)
            key = data[0].strip()
            # model name is for Intel arch, Processor (mind the uppercase P)
            # works for some ARM devices, like the Sheevaplug.
            if key == 'model name' or key == 'Processor':
                if 'processor' not in self.facts:
                    self.facts['processor'] = []
                self.facts['processor'].append(data[1].strip())
                i += 1
            elif key == 'physical id':
                physid = data[1].strip()
                if physid not in sockets:
                    sockets[physid] = 1
            elif key == 'cpu cores':
                sockets[physid] = int(data[1].strip())
        if len(sockets) > 0:
            self.facts['processor_count'] = len(sockets)
            self.facts['processor_cores'] = reduce(lambda x, y: x + y, sockets.values())
        else:
            self.facts['processor_count'] = i
            self.facts['processor_cores'] = 'NA'

    def get_dmi_facts(self):
        for (key,path) in LinuxHardware.DMI_DICT.items():
            data = get_file_content(path)
            if data is not None:
                if key == 'form_factor':
                    try:
                        self.facts['form_factor'] = LinuxHardware.FORM_FACTOR[int(data)]
                    except IndexError, e:
                        self.facts['form_factor'] = 'unknown (%s)' % data
                else:
                    self.facts[key] = data
            else:
                self.facts[key] = 'NA'

    def get_mount_facts(self):
        self.facts['mounts'] = []
        mtab = get_file_content('/etc/mtab')
        for line in mtab.split('\n'):
            if line.startswith('/'):
                fields = line.rstrip('\n').split()
                self.facts['mounts'].append({'mount': fields[1], 'device':fields[0], 'fstype': fields[2], 'options': fields[3]})

    def get_device_facts(self):
        self.facts['devices'] = {}
        lspci = module.get_bin_path('lspci')
        if lspci:
            rc, pcidata, err = module.run_command(lspci)
        else:
            pcidata = None

        try:
            block_devs = os.listdir("/sys/block")
        except OSError:
            return

        for block in block_devs:
            virtual = 1
            sysfs_no_links = 0
            try:
                path = os.readlink(os.path.join("/sys/block/", block))
            except OSError, e:
                if e.errno == errno.EINVAL:
                    path = block
                    sysfs_no_links = 1
                else:
                    continue
            if "virtual" in path:
                continue
            sysdir = os.path.join("/sys/block", path)
            if sysfs_no_links == 1:
                for folder in os.listdir(sysdir):
                    if "device" in folder:
                        virtual = 0
                        break
                if virtual:
                    continue
            d = {}
            diskname = os.path.basename(sysdir)
            for key in ['vendor', 'model']:
                d[key] = get_file_content(sysdir + "/device/" + key)

            for key,test in [ ('removable','/removable'), \
                              ('support_discard','/queue/discard_granularity'),
                              ]:
                d[key] = get_file_content(sysdir + test)

            d['partitions'] = {}
            for folder in os.listdir(sysdir):
                m = re.search("(" + diskname + "\d+)", folder)
                if m:
                    part = {}
                    partname = m.group(1)
                    part_sysdir = sysdir + "/" + partname

                    part['start'] = get_file_content(part_sysdir + "/start",0)
                    part['sectors'] = get_file_content(part_sysdir + "/size",0)
                    part['sectorsize'] = get_file_content(part_sysdir + "/queue/hw_sector_size",512)
                    part['size'] = module.pretty_bytes((float(part['sectors']) * float(part['sectorsize'])))
                    d['partitions'][partname] = part

            d['rotational'] = get_file_content(sysdir + "/queue/rotational")
            d['scheduler_mode'] = ""
            scheduler = get_file_content(sysdir + "/queue/scheduler")
            m = re.match(".*?(\[(.*)\])", scheduler)
            if m:
                d['scheduler_mode'] = m.group(2)

            d['sectors'] = get_file_content(sysdir + "/size")
            if not d['sectors']:
                d['sectors'] = 0
            d['sectorsize'] = get_file_content(sysdir + "/queue/hw_sector_size")
            if not d['sectorsize']:
                d['sectorsize'] = 512
            d['size'] = module.pretty_bytes(float(d['sectors']) * float(d['sectorsize']))

            d['host'] = ""
            m = re.match(".+/[a-f0-9]+:([a-f0-9]+:[a-f0-9]+\.[a-f0-9]+)/host\d+/", sysdir)
            if m and pcidata:
                pciid = m.group(1)
                did = re.escape(pciid)
                m = re.search("^" + did + "\s(.*)$", pcidata, re.MULTILINE)
                d['host'] = m.group(1)

            d['holders'] = []
            for folder in os.listdir(sysdir + "/holders"):
                if not folder.startswith("dm-"):
                    continue
                name = get_file_content(sysdir + "/holders/" + folder + "/dm/name")
                if name:
                    d['holders'].append(name)
                else:
                    d['holders'].append(folder)

            self.facts['devices'][diskname] = d


class SunOSHardware(Hardware):
    """
    In addition to the generic memory and cpu facts, this also sets
    swap_reserved_mb and swap_allocated_mb that is available from *swap -s*.
    """
    platform = 'SunOS'

    def __init__(self):
        Hardware.__init__(self)

    def populate(self):
        self.get_cpu_facts()
        self.get_memory_facts()
        return self.facts

    def get_cpu_facts(self):
        rc, out, err = module.run_command("/usr/sbin/psrinfo -v")
        self.facts['processor'] = []
        for line in out.split('\n'):
            if 'processor operates' in line:
                if 'processor' not in self.facts:
                    self.facts['processor'] = []
                self.facts['processor'].append(line.strip())
        self.facts['processor_cores'] = 'NA'
        self.facts['processor_count'] = len(self.facts['processor'])

    def get_memory_facts(self):
        rc, out, err = module.run_command(["/usr/sbin/prtconf"])
        for line in out.split('\n'):
            if 'Memory size' in line:
                self.facts['memtotal_mb'] = line.split()[2]
        rc, out, err = module.run_command("/usr/sbin/swap -s")
        allocated = long(out.split()[1][:-1])
        reserved = long(out.split()[5][:-1])
        used = long(out.split()[8][:-1])
        free = long(out.split()[10][:-1])
        self.facts['swapfree_mb'] = free / 1024
        self.facts['swaptotal_mb'] = (free + used) / 1024
        self.facts['swap_allocated_mb'] = allocated / 1024
        self.facts['swap_reserved_mb'] = reserved / 1024

class FreeBSDHardware(Hardware):
    """
    FreeBSD-specific subclass of Hardware.  Defines memory and CPU facts:
    - memfree_mb
    - memtotal_mb
    - swapfree_mb
    - swaptotal_mb
    - processor (a list)
    - processor_cores
    - processor_count
    - devices
    """
    platform = 'FreeBSD'
    DMESG_BOOT = '/var/run/dmesg.boot'

    def __init__(self):
        Hardware.__init__(self)

    def populate(self):
        self.get_cpu_facts()
        self.get_memory_facts()
        self.get_device_facts()
        self.get_mount_facts()
        return self.facts

    def get_cpu_facts(self):
        self.facts['processor'] = []
        rc, out, err = module.run_command("/sbin/sysctl -n hw.ncpu")
        self.facts['processor_count'] = out.strip()

        try:
            dmesg_boot = open(FreeBSDHardware.DMESG_BOOT)
        except IOError:
            rc, out, err = module.run_command("/sbin/dmesg")
            dmesg_boot = out

        for line in dmesg_boot.readlines():
            if 'CPU:' in line:
                cpu = re.sub(r'CPU:\s+', r"", line)
                self.facts['processor'].append(cpu.strip())
            if 'Logical CPUs per core' in line:
                self.facts['processor_cores'] = line.split()[4]


    def get_memory_facts(self):
        rc, out, err = module.run_command("/sbin/sysctl vm.stats")
        for line in out.split('\n'):
            data = line.split()
            if 'vm.stats.vm.v_page_size' in line:
                pagesize = long(data[1])
            if 'vm.stats.vm.v_page_count' in line:
                pagecount = long(data[1])
            if 'vm.stats.vm.v_free_count' in line:
                freecount = long(data[1])
        self.facts['memtotal_mb'] = pagesize * pagecount / 1024 / 1024
        self.facts['memfree_mb'] = pagesize * freecount / 1024 / 1024
        # Get swapinfo.  swapinfo output looks like:
        # Device          1M-blocks     Used    Avail Capacity
        # /dev/ada0p3        314368        0   314368     0%
        #
        rc, out, err = module.run_command("/usr/sbin/swapinfo -m")
        lines = out.split('\n')
        if len(lines[-1]) == 0:
            lines.pop()
        data = lines[-1].split()
        self.facts['swaptotal_mb'] = data[1]
        self.facts['swapfree_mb'] = data[3]

    def get_mount_facts(self):
        self.facts['mounts'] = []
        fstab = get_file_content('/etc/fstab')
        for line in fstab.split('\n'):
            if line.startswith('#') or line.strip() == '':
                continue
            fields = re.sub(r'\s+',' ',line.rstrip('\n')).split()
            self.facts['mounts'].append({'mount': fields[1] , 'device': fields[0], 'fstype' : fields[2], 'options': fields[3]})

    def get_device_facts(self):
        sysdir = '/dev'
        self.facts['devices'] = {}
        drives = re.compile('(ada?\d+|da\d+|a?cd\d+)') #TODO: rc, disks, err = module.run_command("/sbin/sysctl kern.disks")
        slices = re.compile('(ada?\d+s\d+\w*|da\d+s\d+\w*)')
        if os.path.isdir(sysdir):
            dirlist = sorted(os.listdir(sysdir))
            for device in dirlist:
                d = drives.match(device)
                if d:
                    self.facts['devices'][d.group(1)] = []
                s = slices.match(device)
                if s:
                    self.facts['devices'][d.group(1)].append(s.group(1))

class AIX(Hardware):
    """
    AIX-specific subclass of Hardware.  Defines memory and CPU facts:
    - memfree_mb
    - memtotal_mb
    - swapfree_mb
    - swaptotal_mb
    - processor (a list)
    - processor_cores
    - processor_count
    """
    platform = 'AIX'

    def __init__(self):
        Hardware.__init__(self)

    def populate(self):
        self.get_cpu_facts()
        self.get_memory_facts()
        self.get_dmi_facts()
        return self.facts

    def get_cpu_facts(self):
        self.facts['processor'] = []
        rc, out, err = module.run_command("/usr/sbin/lsattr -El proc0 -a type")
        data = out.split(' ')
        self.facts['processor'] = data[1]
        rc, out, err = module.run_command("/usr/sbin/lsattr -El proc0 -a smt_threads")
        data = out.split(' ')
        self.facts['processor_cores'] = int(data[1])
        rc, out, err = module.run_command("/usr/sbin/lsdev -Cc processor")
        i = 0
        for line in out.split('\n'):
            data = line.split(':')
            if 'Available' in line:
               i += 1
        self.facts['processor_count'] = int(i)

    def get_memory_facts(self):
        pagesize = 4096
        rc, out, err = module.run_command("/usr/bin/vmstat -v")
        for line in out.split('\n'):
            data = line.split()
            if 'memory pages' in line:
                pagecount = long(data[0])
            if 'free pages' in line:
                freecount = long(data[0])
        self.facts['memtotal_mb'] = pagesize * pagecount / 1024 / 1024
        self.facts['memfree_mb'] = pagesize * freecount / 1024 / 1024
        # Get swapinfo.  swapinfo output looks like:
        # Device          1M-blocks     Used    Avail Capacity
        # /dev/ada0p3        314368        0   314368     0%
        #
        rc, out, err = module.run_command("/usr/sbin/lsps -s")
        lines = out.split('\n')
        data = lines[1].split()
        swaptotal_mb = long(data[0].rstrip('MB'))
        percused = int(data[1].rstrip('%'))
        self.facts['swaptotal_mb'] = swaptotal_mb
        self.facts['swapfree_mb'] = long(swaptotal_mb * ( 100 - percused ) / 100)

    def get_dmi_facts(self):
        rc, out, err = module.run_command("/usr/sbin/lsattr -El sys0 -a fwversion")
        data = out.split()
        self.facts['firmware_version'] = data[1].strip('IBM,')

class Network(Facts):
    """
    This is a generic Network subclass of Facts.  This should be further
    subclassed to implement per platform.  If you subclass this,
    you must define:
    - interfaces (a list of interface names)
    - interface_<name> dictionary of ipv4, ipv6, and mac address information.

    All subclasses MUST define platform.
    """
    platform = 'Generic'

    IPV6_SCOPE = { '0' : 'global',
                   '10' : 'host',
                   '20' : 'link',
                   '40' : 'admin',
                   '50' : 'site',
                   '80' : 'organization' }

    def __new__(cls, *arguments, **keyword):
        subclass = cls
        for sc in Network.__subclasses__():
            if sc.platform == platform.system():
                subclass = sc
        return super(cls, subclass).__new__(subclass, *arguments, **keyword)

    def __init__(self):
        Facts.__init__(self)

    def populate(self):
        return self.facts

class LinuxNetwork(Network):
    """
    This is a Linux-specific subclass of Network.  It defines
    - interfaces (a list of interface names)
    - interface_<name> dictionary of ipv4, ipv6, and mac address information.
    - all_ipv4_addresses and all_ipv6_addresses: lists of all configured addresses.
    - ipv4_address and ipv6_address: the first non-local address for each family.
    """
    platform = 'Linux'

    def __init__(self):
        Network.__init__(self)

    def populate(self):
        ip_path = module.get_bin_path('ip')
        if ip_path is None:
            return self.facts
        default_ipv4, default_ipv6 = self.get_default_interfaces(ip_path)
        interfaces, ips = self.get_interfaces_info(ip_path, default_ipv4, default_ipv6)
        self.facts['interfaces'] = interfaces.keys()
        for iface in interfaces:
            self.facts[iface] = interfaces[iface]
        self.facts['default_ipv4'] = default_ipv4
        self.facts['default_ipv6'] = default_ipv6
        self.facts['all_ipv4_addresses'] = ips['all_ipv4_addresses']
        self.facts['all_ipv6_addresses'] = ips['all_ipv6_addresses']
        return self.facts

    def get_default_interfaces(self, ip_path):
        # Use the commands:
        #     ip -4 route get 8.8.8.8                     -> Google public DNS
        #     ip -6 route get 2404:6800:400a:800::1012    -> ipv6.google.com
        # to find out the default outgoing interface, address, and gateway
        command = dict(
            v4 = [ip_path, '-4', 'route', 'get', '8.8.8.8'],
            v6 = [ip_path, '-6', 'route', 'get', '2404:6800:400a:800::1012']
        )
        interface = dict(v4 = {}, v6 = {})
        for v in 'v4', 'v6':
            if v == 'v6' and not socket.has_ipv6:
                continue
            rc, out, err = module.run_command(command[v])
            if not out:
                # v6 routing may result in
                #   RTNETLINK answers: Invalid argument
                continue
            words = out.split('\n')[0].split()
            # A valid output starts with the queried address on the first line
            if len(words) > 0 and words[0] == command[v][-1]:
                for i in range(len(words) - 1):
                    if words[i] == 'dev':
                        interface[v]['interface'] = words[i+1]
                    elif words[i] == 'src':
                        interface[v]['address'] = words[i+1]
                    elif words[i] == 'via' and words[i+1] != command[v][-1]:
                        interface[v]['gateway'] = words[i+1]
        return interface['v4'], interface['v6']

    def get_interfaces_info(self, ip_path, default_ipv4, default_ipv6):
        interfaces = {}
        ips = dict(
            all_ipv4_addresses = [],
            all_ipv6_addresses = [],
        )
        rc, out, err = module.run_command([ip_path, 'addr', 'show'])
        for line in out.split('\n'):
            if line:
                words = line.split()
                if not line.startswith(' '):
                    device = words[1][0:-1]
                    mtu = words[4]
                elif words[0].startswith('link/'):
                    iface_type = words[0].split('/')[1]
                    # tun interfaces can have any interface type, but won't have an address
                    if iface_type in ('void', 'none') or len(words) == 1:
                        macaddress = 'unknown'
                    else:
                        macaddress = words[1]
                elif words[0] == 'inet':
                    if '/' in words[1]:
                        address, netmask_length = words[1].split('/')
                    else:
                        # pointopoint interfaces do not have a prefix
                        address = words[1]
                        netmask_length = "32"
                    address_bin = struct.unpack('!L', socket.inet_aton(address))[0]

                    netmask_bin = (1<<32) - (1<<32>>int(netmask_length))
                    netmask = socket.inet_ntoa(struct.pack('!L', netmask_bin))

                    network = socket.inet_ntoa(struct.pack('!L', address_bin & netmask_bin))

                    iface = words[-1]
                    # If an interface has multiple IPv4 addresses, make up an
                    # interface name for each address
                    if iface in interfaces:
                        i = 0
                        while str(iface) + "_" + str(i) in interfaces:
                            i += 1
                        iface = str(iface) + "_" + str(i)

                    interfaces[iface] = {}
                    interfaces[iface]['macaddress'] = macaddress
                    interfaces[iface]['mtu'] = mtu
                    interfaces[iface]['type'] = iface_type
                    interfaces[iface]['device'] = device
                    interfaces[iface]['ipv4'] = {'address': address,
                                                 'netmask': netmask,
                                                 'network': network}

                    # If this is the default address, update default_ipv4
                    if 'address' in default_ipv4 and default_ipv4['address'] == address:
                        default_ipv4['netmask'] = netmask
                        default_ipv4['network'] = network
                        default_ipv4['macaddress'] = macaddress
                        default_ipv4['mtu'] = mtu
                        default_ipv4['type'] = iface_type
                        default_ipv4['alias'] = words[-1]

                    if not address.startswith('127.'):
                        ips['all_ipv4_addresses'].append(address)

                elif words[0] == 'inet6':
                    address, prefix = words[1].split('/')
                    scope = words[3]

                    iface = device
                    if iface not in interfaces:
                        interfaces[iface] = {}
                        interfaces[iface]['macaddress'] = macaddress
                        interfaces[iface]['mtu'] = mtu
                        interfaces[iface]['device'] = device
                    if 'ipv6' not in interfaces[iface]:
                        interfaces[iface]['ipv6'] = []
                    interfaces[iface]['ipv6'].append( {
                        'address': address,
                        'prefix': prefix,
                        'scope': scope} )

                    # If this is the default address, update default_ipv6
                    if 'address' in default_ipv6 and default_ipv6['address'] == address:
                        default_ipv6['prefix'] = prefix
                        default_ipv6['scope'] = scope
                        default_ipv6['macaddress'] = macaddress
                        default_ipv6['mtu'] = mtu
                        default_ipv6['type'] = iface_type

                    if not address == '::1':
                        ips['all_ipv6_addresses'].append(address)

        return interfaces, ips

class Virtual(Facts):
    """
    This is a generic Virtual subclass of Facts.  This should be further
    subclassed to implement per platform.  If you subclass this,
    you should define:
    - virtualization_type
    - virtualization_role
    - container (e.g. solaris zones, freebsd jails, linux containers)

    All subclasses MUST define platform.
    """

    def __new__(cls, *arguments, **keyword):
        subclass = cls
        for sc in Virtual.__subclasses__():
            if sc.platform == platform.system():
                subclass = sc
        return super(cls, subclass).__new__(subclass, *arguments, **keyword)

    def __init__(self):
        Facts.__init__(self)

    def populate(self):
        return self.facts

class LinuxVirtual(Virtual):
    """
    This is a Linux-specific subclass of Virtual.  It defines
    - virtualization_type
    - virtualization_role
    """
    platform = 'Linux'

    def __init__(self):
        Virtual.__init__(self)

    def populate(self):
        self.get_virtual_facts()
        return self.facts

    # For more information, check: http://people.redhat.com/~rjones/virt-what/
    def get_virtual_facts(self):
        if os.path.exists("/proc/xen"):
            self.facts['virtualization_type'] = 'xen'
            self.facts['virtualization_role'] = 'guest'
            try:
                for line in open('/proc/xen/capabilities'):
                    if "control_d" in line:
                        self.facts['virtualization_role'] = 'host'
            except IOError:
                pass
            return

        if os.path.exists('/proc/vz'):
            self.facts['virtualization_type'] = 'openvz'
            if os.path.exists('/proc/bc'):
                self.facts['virtualization_role'] = 'host'
            else:
                self.facts['virtualization_role'] = 'guest'
            return

        product_name = get_file_content('/sys/devices/virtual/dmi/id/product_name')

        if product_name in ['KVM', 'Bochs']:
            self.facts['virtualization_type'] = 'kvm'
            self.facts['virtualization_role'] = 'guest'
            return

        if product_name == 'VMware Virtual Platform':
            self.facts['virtualization_type'] = 'VMware'
            self.facts['virtualization_role'] = 'guest'
            return

        bios_vendor = get_file_content('/sys/devices/virtual/dmi/id/bios_vendor')

        if bios_vendor == 'Xen':
            self.facts['virtualization_type'] = 'xen'
            self.facts['virtualization_role'] = 'guest'
            return

        if bios_vendor == 'innotek GmbH':
            self.facts['virtualization_type'] = 'virtualbox'
            self.facts['virtualization_role'] = 'guest'
            return

        sys_vendor = get_file_content('/sys/devices/virtual/dmi/id/sys_vendor')

        # FIXME: This does also match hyperv
        if sys_vendor == 'Microsoft Corporation':
            self.facts['virtualization_type'] = 'VirtualPC'
            self.facts['virtualization_role'] = 'guest'
            return

        if sys_vendor == 'Parallels Software International Inc.':
            self.facts['virtualization_type'] = 'parallels'
            self.facts['virtualization_role'] = 'guest'
            return

        for line in open('/proc/self/status').readlines():
            if re.match('^VxID: \d+', line):
                self.facts['virtualization_type'] = 'linux_vserver'
                if re.match('^VxID: 0', line):
                    self.facts['virtualization_role'] = 'host'
                else:
                    self.facts['virtualization_role'] = 'guest'
                return

        for line in open('/proc/cpuinfo').readlines():
            if re.match('^model name.*QEMU Virtual CPU', line):
                self.facts['virtualization_type'] = 'kvm'
            elif re.match('^vendor_id.*User Mode Linux', line):
                self.facts['virtualization_type'] = 'uml'
            elif re.match('^model name.*UML', line):
                self.facts['virtualization_type'] = 'uml'
            elif re.match('^vendor_id.*PowerVM Lx86', line):
                self.facts['virtualization_type'] = 'powervm_lx86'
            elif re.match('^vendor_id.*IBM/S390', line):
                self.facts['virtualization_type'] = 'ibm_systemz'
            else:
                continue
            self.facts['virtualization_role'] = 'guest'
            return

        # Beware that we can have both kvm and virtualbox running on a single system
        if os.path.exists("/proc/modules"):
            modules = []
            for line in open("/proc/modules").readlines():
                data = line.split(" ", 1)
                modules.append(data[0])

            if 'kvm' in modules:
                self.facts['virtualization_type'] = 'kvm'
                self.facts['virtualization_role'] = 'host'
                return

            if 'vboxdrv' in modules:
                self.facts['virtualization_type'] = 'virtualbox'
                self.facts['virtualization_role'] = 'host'
                return

class SunOSVirtual(Virtual):
    """
    This is a SunOS-specific subclass of Virtual.  It defines
    - virtualization_type
    - virtualization_role
    - container
    """
    platform = 'SunOS'

    def __init__(self):
        Virtual.__init__(self)

    def populate(self):
        self.get_virtual_facts()
        return self.facts

    def get_virtual_facts(self):
        rc, out, err = module.run_command("/usr/sbin/prtdiag")
        for line in out.split('\n'):
            if 'VMware' in line:
                self.facts['virtualization_type'] = 'vmware'
                self.facts['virtualization_role'] = 'guest'
            if 'Parallels' in line:
                self.facts['virtualization_type'] = 'parallels'
                self.facts['virtualization_role'] = 'guest'
            if 'VirtualBox' in line:
                self.facts['virtualization_type'] = 'virtualbox'
                self.facts['virtualization_role'] = 'guest'
            if 'HVM domU' in line:
                self.facts['virtualization_type'] = 'xen'
                self.facts['virtualization_role'] = 'guest'
        # Check if it's a zone
        if os.path.exists("/usr/bin/zonename"):
            rc, out, err = module.run_command("/usr/bin/zonename")
            if out.rstrip() != "global":
                self.facts['container'] = 'zone'
        # Check if it's a branded zone (i.e. Solaris 8/9 zone)
        if os.path.isdir('/.SUNWnative'):
            self.facts['container'] = 'zone'
        # If it's a zone check if we can detect if our global zone is itself virtualized.
        # Relies on the "guest tools" (e.g. vmware tools) to be installed
        if 'container' in self.facts and self.facts['container'] == 'zone':
            rc, out, err = module.run_command("/usr/sbin/modinfo")
            for line in out.split('\n'):
                if 'VMware' in line:
                    self.facts['virtualization_type'] = 'vmware'
                    self.facts['virtualization_role'] = 'guest'
                if 'VirtualBox' in line:
                    self.facts['virtualization_type'] = 'virtualbox'
                    self.facts['virtualization_role'] = 'guest'

def get_file_content(path, default=None):
    data = default
    if os.path.exists(path) and os.access(path, os.R_OK):
        data = open(path).read().strip()
        if len(data) == 0:
            data = default
    return data

def ansible_facts():
    facts = {}
    facts.update(Facts().populate())
    facts.update(Hardware().populate())
    facts.update(Network().populate())
    facts.update(Virtual().populate())
    return facts

# ===========================================

def run_setup(module):

    setup_options = {}
    facts = ansible_facts()

    for (k, v) in facts.items():
        setup_options["ansible_%s" % k.replace('-', '_')] = v

    # if facter is installed, and we can use --json because
    # ruby-json is ALSO installed, include facter data in the JSON

    if os.path.exists("/usr/bin/facter"):
        rc, out, err = module.run_command("/usr/bin/facter --json")
        facter = True
        try:
            facter_ds = json.loads(out)
        except:
            facter = False
        if facter:
            for (k,v) in facter_ds.items():
                setup_options["facter_%s" % k] = v

    # ditto for ohai, but just top level string keys
    # because it contains a lot of nested stuff we can't use for
    # templating w/o making a nicer key for it (TODO)

    if os.path.exists("/usr/bin/ohai"):
        rc, out, err = module.run_command("/usr/bin/ohai")
        ohai = True
        try:
            ohai_ds = json.loads(out)
        except:
            ohai = False
        if ohai:
            for (k,v) in ohai_ds.items():
                if type(v) == str or type(v) == unicode:
                    k2 = "ohai_%s" % k.replace('-', '_')
                    setup_options[k2] = v

    setup_result = {}
    setup_result['ansible_facts'] = setup_options

    # hack to keep --verbose from showing all the setup module results
    setup_result['verbose_override'] = True

    return setup_result

def main():
    global module
    module = AnsibleModule(
        argument_spec = dict(),
        supports_check_mode = True,
    )
    data = run_setup(module)
    module.exit_json(**data)

# this is magic, see lib/ansible/module_common.py
#<<INCLUDE_ANSIBLE_MODULE_COMMON>>
main()<|MERGE_RESOLUTION|>--- conflicted
+++ resolved
@@ -129,55 +129,36 @@
     # platform.dist() is deprecated in 2.6
     # in 2.6 and newer, you should use platform.linux_distribution()
     def get_distribution_facts(self):
-<<<<<<< HEAD
-        dist = platform.dist()
-        self.facts['distribution'] = dist[0].capitalize() or 'NA'
-        self.facts['distribution_version'] = dist[1] or 'NA'
-        self.facts['distribution_release'] = dist[2] or 'NA'
-        # Try to handle the exceptions now ...
-        for (path, name) in Facts.OSDIST_DICT.items():
-            if os.path.exists(path):
-                if self.facts['distribution'] == 'Fedora':
-                    pass
-                elif name == 'OtherLinux':
-                    data = get_file_content(path)
-                    if 'Amazon' in data:
-                        self.facts['distribution'] = 'Amazon'
-                        self.facts['distribution_version'] = data.split()[-1]
-                elif name == 'RedHat':
-                    data = get_file_content(path)
-                    if 'Red Hat' in data:
+
+        if self.facts['system'] == 'AIX':
+            self.facts['distribution'] = 'AIX'
+            rc, out, err = module.run_command("/usr/bin/oslevel")
+            data = out.split('.')
+            self.facts['distribution_version'] = data[0]
+            self.facts['distribution_release'] = data[1]
+        else:
+            dist = platform.dist()
+            self.facts['distribution'] = dist[0].capitalize() or 'NA'
+            self.facts['distribution_version'] = dist[1] or 'NA'
+            self.facts['distribution_release'] = dist[2] or 'NA'
+            # Try to handle the exceptions now ...
+            for (path, name) in Facts.OSDIST_DICT.items():
+                if os.path.exists(path):
+                    if self.facts['distribution'] == 'Fedora':
+                        pass
+                    elif name == 'RedHat':
+                        data = get_file_content(path)
+                        if 'Red Hat' in data:
+                            self.facts['distribution'] = name
+                        else:
+                            self.facts['distribution'] = data.split()[0]
+                    elif name == 'OtherLinux':
+                        data = get_file_content(path)
+                        if 'Amazon' in data:
+                            self.facts['distribution'] = 'Amazon'
+                            self.facts['distribution_version'] = data.split()[-1]
+                    else:
                         self.facts['distribution'] = name
-                    else:
-                        self.facts['distribution'] = data.split()[0]
-                else:
-                    self.facts['distribution'] = name
-=======
-        if self.facts['system'] == 'AIX':
-           self.facts['distribution'] = 'AIX'
-           rc, out, err = module.run_command("/usr/bin/oslevel")
-           data = out.split('.')
-           self.facts['distribution_version'] = data[0]
-           self.facts['distribution_release'] = data[1]
-        else:
-          dist = platform.dist()
-          self.facts['distribution'] = dist[0].capitalize() or 'NA'
-          self.facts['distribution_version'] = dist[1] or 'NA'
-          self.facts['distribution_release'] = dist[2] or 'NA'
-          # Try to handle the exceptions now ...
-          for (path, name) in Facts.OSDIST_DICT.items():
-              if os.path.exists(path):
-                  if self.facts['distribution'] == 'Fedora':
-                      pass
-                  elif name == 'RedHat':
-                      data = get_file_content(path)
-                      if 'Red Hat' in data:
-                          self.facts['distribution'] = name
-                      else:
-                          self.facts['distribution'] = data.split()[0]
-                  else:
-                      self.facts['distribution'] = name
->>>>>>> f3c61978
 
     def get_cmdline(self):
         data = get_file_content('/proc/cmdline')
